<<<<<<< HEAD
import { composeContext, composeRandomUser } from "@ai16z/eliza";
import { generateMessageResponse, generateShouldRespond } from "@ai16z/eliza";
=======
import { composeContext } from "@elizaos/core";
import { generateMessageResponse, generateShouldRespond } from "@elizaos/core";
>>>>>>> 4c658d7d
import {
    Content,
    HandlerCallback,
    IAgentRuntime,
    IBrowserService,
    ISpeechService,
    IVideoService,
    Media,
    Memory,
    ModelClass,
    ServiceType,
    State,
    UUID,
} from "@elizaos/core";
import { stringToUuid, getEmbeddingZeroVector } from "@elizaos/core";
import {
    ChannelType,
    Client,
    Message as DiscordMessage,
    TextChannel,
} from "discord.js";
import { elizaLogger } from "@elizaos/core";
import { AttachmentManager } from "./attachments.ts";
import { VoiceManager } from "./voice.ts";
import {
    discordShouldRespondTemplate,
    discordMessageHandlerTemplate,
} from "./templates.ts";
import {
    IGNORE_RESPONSE_WORDS,
    LOSE_INTEREST_WORDS,
    MESSAGE_CONSTANTS,
    MESSAGE_LENGTH_THRESHOLDS,
    RESPONSE_CHANCES,
    TEAM_COORDINATION,
    TIMING_CONSTANTS,
} from "./constants";
import {
    sendMessageInChunks,
    canSendMessage,
    cosineSimilarity,
} from "./utils.ts";

interface MessageContext {
    content: string;
    timestamp: number;
}

export type InterestChannels = {
    [key: string]: {
        currentHandler: string | undefined;
        lastMessageSent: number;
        messages: { userId: UUID; userName: string; content: Content }[];
        previousContext?: MessageContext;
        contextSimilarityThreshold?: number;
    };
};

export class MessageManager {
    private client: Client;
    private runtime: IAgentRuntime;
    private attachmentManager: AttachmentManager;
    private interestChannels: InterestChannels = {};
    private discordClient: any;
    private voiceManager: VoiceManager;

    constructor(discordClient: any, voiceManager: VoiceManager) {
        this.client = discordClient.client;
        this.voiceManager = voiceManager;
        this.discordClient = discordClient;
        this.runtime = discordClient.runtime;
        this.attachmentManager = new AttachmentManager(this.runtime);
    }

    async handleMessage(message: DiscordMessage) {
        if (
            message.interaction ||
            message.author.id ===
                this.client.user?.id /* || message.author?.bot*/
        ) {
            return;
        }

        if (
            this.runtime.character.clientConfig?.discord
                ?.shouldIgnoreBotMessages &&
            message.author?.bot
        ) {
            return;
        }

        // Check for mentions-only mode setting
        if (
            this.runtime.character.clientConfig?.discord
                ?.shouldRespondOnlyToMentions
        ) {
            if (!this._isMessageForMe(message)) {
                return;
            }
        }

        if (
            this.runtime.character.clientConfig?.discord
                ?.shouldIgnoreDirectMessages &&
            message.channel.type === ChannelType.DM
        ) {
            return;
        }

        const userId = message.author.id as UUID;
        const userName = message.author.username;
        const name = message.author.displayName;
        const channelId = message.channel.id;
        const isDirectlyMentioned = this._isMessageForMe(message);
        const hasInterest = this._checkInterest(message.channelId);

        // Team handling
        if (
            this.runtime.character.clientConfig?.discord?.isPartOfTeam &&
            !this.runtime.character.clientConfig?.discord
                ?.shouldRespondOnlyToMentions
        ) {
            const authorId = this._getNormalizedUserId(message.author.id);

            if (
                !this._isTeamLeader() &&
                this._isRelevantToTeamMember(message.content, channelId)
            ) {
                this.interestChannels[message.channelId] = {
                    currentHandler: this.client.user?.id,
                    lastMessageSent: Date.now(),
                    messages: [],
                };
            }

            const isTeamRequest = this._isTeamCoordinationRequest(
                message.content
            );
            const isLeader = this._isTeamLeader();

            // After team-wide responses, check if we should maintain interest
            if (hasInterest && !isDirectlyMentioned) {
                const lastSelfMemories =
                    await this.runtime.messageManager.getMemories({
                        roomId: stringToUuid(
                            channelId + "-" + this.runtime.agentId
                        ),
                        unique: false,
                        count: 5,
                    });

                const lastSelfSortedMemories = lastSelfMemories
                    ?.filter((m) => m.userId === this.runtime.agentId)
                    .sort((a, b) => (b.createdAt || 0) - (a.createdAt || 0));

                const isRelevant = this._isRelevantToTeamMember(
                    message.content,
                    channelId,
                    lastSelfSortedMemories?.[0]
                );

                if (!isRelevant) {
                    // Clearing interest - conversation not relevant to team member
                    delete this.interestChannels[message.channelId];
                    return;
                }
            }

            if (isTeamRequest) {
                if (isLeader) {
                    this.interestChannels[message.channelId] = {
                        currentHandler: this.client.user?.id,
                        lastMessageSent: Date.now(),
                        messages: [],
                    };
                } else {
                    // Set temporary interest for this response
                    this.interestChannels[message.channelId] = {
                        currentHandler: this.client.user?.id,
                        lastMessageSent: Date.now(),
                        messages: [],
                    };

                    // Clear interest after this cycle unless directly mentioned
                    if (!isDirectlyMentioned) {
                        // Use existing message cycle to clear interest
                        this.interestChannels[
                            message.channelId
                        ].lastMessageSent = 0;
                    }
                }
            }

            // Check for other team member mentions
            const otherTeamMembers =
                this.runtime.character.clientConfig.discord.teamAgentIds.filter(
                    (id) => id !== this.client.user?.id
                );
            const mentionedTeamMember = otherTeamMembers.find((id) =>
                message.content.includes(`<@${id}>`)
            );

            // If another team member is mentioned, clear our interest
            if (mentionedTeamMember) {
                if (
                    hasInterest ||
                    this.interestChannels[message.channelId]?.currentHandler ===
                        this.client.user?.id
                ) {
                    delete this.interestChannels[message.channelId];

                    // Only return if we're not the mentioned member
                    if (!isDirectlyMentioned) {
                        return;
                    }
                }
            }

            // Set/maintain interest only if we're mentioned or already have interest
            if (isDirectlyMentioned) {
                this.interestChannels[message.channelId] = {
                    currentHandler: this.client.user?.id,
                    lastMessageSent: Date.now(),
                    messages: [],
                };
            } else if (!isTeamRequest && !hasInterest) {
                return;
            }

            // Bot-specific checks
            if (message.author.bot) {
                if (this._isTeamMember(authorId) && !isDirectlyMentioned) {
                    return;
                } else if (
                    this.runtime.character.clientConfig.discord
                        .shouldIgnoreBotMessages
                ) {
                    return;
                }
            }
        }

        try {
            const { processedContent, attachments } =
                await this.processMessageMedia(message);

            const audioAttachments = message.attachments.filter((attachment) =>
                attachment.contentType?.startsWith("audio/")
            );
            if (audioAttachments.size > 0) {
                const processedAudioAttachments =
                    await this.attachmentManager.processAttachments(
                        audioAttachments
                    );
                attachments.push(...processedAudioAttachments);
            }

            const roomId = stringToUuid(channelId + "-" + this.runtime.agentId);
            const userIdUUID = stringToUuid(userId);

            await this.runtime.ensureConnection(
                userIdUUID,
                roomId,
                userName,
                name,
                "discord"
            );

            const messageId = stringToUuid(
                message.id + "-" + this.runtime.agentId
            );

            let shouldIgnore = false;
            let shouldRespond = true;

            const content: Content = {
                text: processedContent,
                attachments: attachments,
                source: "discord",
                url: message.url,
                inReplyTo: message.reference?.messageId
                    ? stringToUuid(
                          message.reference.messageId +
                              "-" +
                              this.runtime.agentId
                      )
                    : undefined,
            };

            const userMessage = {
                content,
                userId: userIdUUID,
                agentId: this.runtime.agentId,
                roomId,
            };

            const memory: Memory = {
                id: stringToUuid(message.id + "-" + this.runtime.agentId),
                ...userMessage,
                userId: userIdUUID,
                agentId: this.runtime.agentId,
                roomId,
                content,
                createdAt: message.createdTimestamp,
            };

            if (content.text) {
                await this.runtime.messageManager.addEmbeddingToMemory(memory);
                await this.runtime.messageManager.createMemory(memory);

                if (this.interestChannels[message.channelId]) {
                    // Add new message
                    this.interestChannels[message.channelId].messages.push({
                        userId: userIdUUID,
                        userName: userName,
                        content: content,
                    });

                    // Trim to keep only recent messages
                    if (
                        this.interestChannels[message.channelId].messages
                            .length > MESSAGE_CONSTANTS.MAX_MESSAGES
                    ) {
                        this.interestChannels[message.channelId].messages =
                            this.interestChannels[
                                message.channelId
                            ].messages.slice(-MESSAGE_CONSTANTS.MAX_MESSAGES);
                    }
                }
            }

            let state = await this.runtime.composeState(userMessage, {
                discordClient: this.client,
                discordMessage: message,
                agentName:
                    this.runtime.character.name ||
                    this.client.user?.displayName,
            });

            const canSendResult = canSendMessage(message.channel);
            if (!canSendResult.canSend) {
                return elizaLogger.warn(
                    `Cannot send message to channel ${message.channel}`,
                    canSendResult
                );
            }

            if (!shouldIgnore) {
                shouldIgnore = await this._shouldIgnore(message);
            }

            if (shouldIgnore) {
                return;
            }

            const agentUserState =
                await this.runtime.databaseAdapter.getParticipantUserState(
                    roomId,
                    this.runtime.agentId
                );

            if (
                agentUserState === "MUTED" &&
                !message.mentions.has(this.client.user.id) &&
                !hasInterest
            ) {
                console.log("Ignoring muted room");
                // Ignore muted rooms unless explicitly mentioned
                return;
            }

            if (agentUserState === "FOLLOWED") {
                shouldRespond = true; // Always respond in followed rooms
            } else if (
                (!shouldRespond && hasInterest) ||
                (shouldRespond && !hasInterest)
            ) {
                shouldRespond = await this._shouldRespond(message, state);
            }

            if (shouldRespond) {
                const context = composeContext({
                    state,
                    template:
                        this.runtime.character.templates
                            ?.discordMessageHandlerTemplate ||
                        discordMessageHandlerTemplate,
                });

                const responseContent = await this._generateResponse(
                    memory,
                    state,
                    context
                );

                responseContent.text = responseContent.text?.trim();
                responseContent.inReplyTo = stringToUuid(
                    message.id + "-" + this.runtime.agentId
                );

                if (!responseContent.text) {
                    return;
                }

                const callback: HandlerCallback = async (
                    content: Content,
                    files: any[]
                ) => {
                    try {
                        if (message.id && !content.inReplyTo) {
                            content.inReplyTo = stringToUuid(
                                message.id + "-" + this.runtime.agentId
                            );
                        }
                        const messages = await sendMessageInChunks(
                            message.channel as TextChannel,
                            content.text,
                            message.id,
                            files
                        );

                        const memories: Memory[] = [];
                        for (const m of messages) {
                            let action = content.action;
                            // If there's only one message or it's the last message, keep the original action
                            // For multiple messages, set all but the last to 'CONTINUE'
                            if (
                                messages.length > 1 &&
                                m !== messages[messages.length - 1]
                            ) {
                                action = "CONTINUE";
                            }

                            const memory: Memory = {
                                id: stringToUuid(
                                    m.id + "-" + this.runtime.agentId
                                ),
                                userId: this.runtime.agentId,
                                agentId: this.runtime.agentId,
                                content: {
                                    ...content,
                                    action,
                                    inReplyTo: messageId,
                                    url: m.url,
                                },
                                roomId,
                                embedding: getEmbeddingZeroVector(),
                                createdAt: m.createdTimestamp,
                            };
                            memories.push(memory);
                        }
                        for (const m of memories) {
                            await this.runtime.messageManager.createMemory(m);
                        }
                        return memories;
                    } catch (error) {
                        console.error("Error sending message:", error);
                        return [];
                    }
                };

                const responseMessages = await callback(responseContent);

                state = await this.runtime.updateRecentMessageState(state);

                await this.runtime.processActions(
                    memory,
                    responseMessages,
                    state,
                    callback
                );
            }
            await this.runtime.evaluate(memory, state, shouldRespond);
        } catch (error) {
            console.error("Error handling message:", error);
            if (message.channel.type === ChannelType.GuildVoice) {
                // For voice channels, use text-to-speech for the error message
                const errorMessage = "Sorry, I had a glitch. What was that?";

                const speechService = this.runtime.getService<ISpeechService>(
                    ServiceType.SPEECH_GENERATION
                );
                if (!speechService) {
                    throw new Error("Speech generation service not found");
                }

                const audioStream = await speechService.generate(
                    this.runtime,
                    errorMessage
                );
                await this.voiceManager.playAudioStream(userId, audioStream);
            } else {
                // For text channels, send the error message
                console.error("Error sending message:", error);
            }
        }
    }

    async cacheMessages(channel: TextChannel, count: number = 20) {
        const messages = await channel.messages.fetch({ limit: count });

        // TODO: This is throwing an error but seems to work?
        for (const [_, message] of messages) {
            await this.handleMessage(message);
        }
    }

    private _isMessageForMe(message: DiscordMessage): boolean {
        const isMentioned = message.mentions.users?.has(
            this.client.user?.id as string
        );
        const guild = message.guild;
        const member = guild?.members.cache.get(this.client.user?.id as string);
        const nickname = member?.nickname;

        // Don't consider role mentions as direct mentions
        const hasRoleMentionOnly =
            message.mentions.roles.size > 0 && !isMentioned;

        // If it's only a role mention and we're in team mode, let team logic handle it
        if (
            hasRoleMentionOnly &&
            this.runtime.character.clientConfig?.discord?.isPartOfTeam
        ) {
            return false;
        }

        return (
            isMentioned ||
            (!this.runtime.character.clientConfig?.discord
                ?.shouldRespondOnlyToMentions &&
                (message.content
                    .toLowerCase()
                    .includes(
                        this.client.user?.username.toLowerCase() as string
                    ) ||
                    message.content
                        .toLowerCase()
                        .includes(
                            this.client.user?.tag.toLowerCase() as string
                        ) ||
                    (nickname &&
                        message.content
                            .toLowerCase()
                            .includes(nickname.toLowerCase()))))
        );
    }

    async processMessageMedia(
        message: DiscordMessage
    ): Promise<{ processedContent: string; attachments: Media[] }> {
        let processedContent = message.content;

        let attachments: Media[] = [];

        // Process code blocks in the message content
        const codeBlockRegex = /```([\s\S]*?)```/g;
        let match;
        while ((match = codeBlockRegex.exec(processedContent))) {
            const codeBlock = match[1];
            const lines = codeBlock.split("\n");
            const title = lines[0];
            const description = lines.slice(0, 3).join("\n");
            const attachmentId =
                `code-${Date.now()}-${Math.floor(Math.random() * 1000)}`.slice(
                    -5
                );
            attachments.push({
                id: attachmentId,
                url: "",
                title: title || "Code Block",
                source: "Code",
                description: description,
                text: codeBlock,
            });
            processedContent = processedContent.replace(
                match[0],
                `Code Block (${attachmentId})`
            );
        }

        // Process message attachments
        if (message.attachments.size > 0) {
            attachments = await this.attachmentManager.processAttachments(
                message.attachments
            );
        }

        // TODO: Move to attachments manager
        const urlRegex = /(https?:\/\/[^\s]+)/g;
        const urls = processedContent.match(urlRegex) || [];

        for (const url of urls) {
            if (
                this.runtime
                    .getService<IVideoService>(ServiceType.VIDEO)
                    ?.isVideoUrl(url)
            ) {
                const videoService = this.runtime.getService<IVideoService>(
                    ServiceType.VIDEO
                );
                if (!videoService) {
                    throw new Error("Video service not found");
                }
                const videoInfo = await videoService.processVideo(
                    url,
                    this.runtime
                );

                attachments.push({
                    id: `youtube-${Date.now()}`,
                    url: url,
                    title: videoInfo.title,
                    source: "YouTube",
                    description: videoInfo.description,
                    text: videoInfo.text,
                });
            } else {
                const browserService = this.runtime.getService<IBrowserService>(
                    ServiceType.BROWSER
                );
                if (!browserService) {
                    throw new Error("Browser service not found");
                }

                const { title, description: summary } =
                    await browserService.getPageContent(url, this.runtime);

                attachments.push({
                    id: `webpage-${Date.now()}`,
                    url: url,
                    title: title || "Web Page",
                    source: "Web",
                    description: summary,
                    text: summary,
                });
            }
        }

        return { processedContent, attachments };
    }

    private _getNormalizedUserId(id: string): string {
        return id.toString().replace(/[^0-9]/g, "");
    }

    private _isTeamMember(userId: string): boolean {
        const teamConfig = this.runtime.character.clientConfig?.discord;
        if (!teamConfig?.isPartOfTeam || !teamConfig.teamAgentIds) return false;

        const normalizedUserId = this._getNormalizedUserId(userId);

        const isTeamMember = teamConfig.teamAgentIds.some(
            (teamId) => this._getNormalizedUserId(teamId) === normalizedUserId
        );

        return isTeamMember;
    }

    private _isTeamLeader(): boolean {
        return (
            this.client.user?.id ===
            this.runtime.character.clientConfig?.discord?.teamLeaderId
        );
    }

    private _isTeamCoordinationRequest(content: string): boolean {
        const contentLower = content.toLowerCase();
        return TEAM_COORDINATION.KEYWORDS?.some((keyword) =>
            contentLower.includes(keyword.toLowerCase())
        );
    }

    private _isRelevantToTeamMember(
        content: string,
        channelId: string,
        lastAgentMemory: Memory | null = null
    ): boolean {
        const teamConfig = this.runtime.character.clientConfig?.discord;

        if (this._isTeamLeader() && lastAgentMemory?.content.text) {
            const timeSinceLastMessage = Date.now() - lastAgentMemory.createdAt;
            if (timeSinceLastMessage > MESSAGE_CONSTANTS.INTEREST_DECAY_TIME) {
                return false; // Memory too old, not relevant
            }

            const similarity = cosineSimilarity(
                content.toLowerCase(),
                lastAgentMemory.content.text.toLowerCase()
            );

            return (
                similarity >=
                MESSAGE_CONSTANTS.DEFAULT_SIMILARITY_THRESHOLD_FOLLOW_UPS
            );
        }

        // If no keywords defined, only leader maintains conversation
        if (!teamConfig?.teamMemberInterestKeywords) {
            return false;
        }

        return teamConfig.teamMemberInterestKeywords.some((keyword) =>
            content.toLowerCase().includes(keyword.toLowerCase())
        );
    }

    private async _analyzeContextSimilarity(
        currentMessage: string,
        previousContext?: MessageContext,
        agentLastMessage?: string
    ): Promise<number> {
        if (!previousContext) return 1; // No previous context to compare against

        // If more than 5 minutes have passed, reduce similarity weight
        const timeDiff = Date.now() - previousContext.timestamp;
        const timeWeight = Math.max(0, 1 - timeDiff / (5 * 60 * 1000)); // 5 minutes threshold

        // Calculate content similarity
        const similarity = cosineSimilarity(
            currentMessage.toLowerCase(),
            previousContext.content.toLowerCase(),
            agentLastMessage?.toLowerCase()
        );

        // Weight the similarity by time factor
        const weightedSimilarity = similarity * timeWeight;

        return weightedSimilarity;
    }

    private async _shouldRespondBasedOnContext(
        message: DiscordMessage,
        channelState: InterestChannels[string]
    ): Promise<boolean> {
        // Always respond if directly mentioned
        if (this._isMessageForMe(message)) return true;

        // If we're not the current handler, don't respond
        if (channelState?.currentHandler !== this.client.user?.id) return false;

        // Check if we have messages to compare
        if (!channelState.messages?.length) return false;

        // Get last user message (not from the bot)
        const lastUserMessage = [...channelState.messages].reverse().find(
            (m, index) =>
                index > 0 && // Skip first message (current)
                m.userId !== this.runtime.agentId
        );

        if (!lastUserMessage) return false;

        const lastSelfMemories = await this.runtime.messageManager.getMemories({
            roomId: stringToUuid(
                message.channel.id + "-" + this.runtime.agentId
            ),
            unique: false,
            count: 5,
        });

        const lastSelfSortedMemories = lastSelfMemories
            ?.filter((m) => m.userId === this.runtime.agentId)
            .sort((a, b) => (b.createdAt || 0) - (a.createdAt || 0));

        // Calculate context similarity
        const contextSimilarity = await this._analyzeContextSimilarity(
            message.content,
            {
                content: lastUserMessage.content.text || "",
                timestamp: Date.now(),
            },
            lastSelfSortedMemories?.[0]?.content?.text
        );

        const similarityThreshold =
            this.runtime.character.clientConfig?.discord
                ?.messageSimilarityThreshold ||
            channelState.contextSimilarityThreshold ||
            MESSAGE_CONSTANTS.DEFAULT_SIMILARITY_THRESHOLD;

        return contextSimilarity >= similarityThreshold;
    }

    private _checkInterest(channelId: string): boolean {
        const channelState = this.interestChannels[channelId];
        if (!channelState) return false;

        const lastMessage =
            channelState.messages[channelState.messages.length - 1];
        // If it's been more than 5 minutes since last message, reduce interest
        const timeSinceLastMessage = Date.now() - channelState.lastMessageSent;

        if (timeSinceLastMessage > MESSAGE_CONSTANTS.INTEREST_DECAY_TIME) {
            delete this.interestChannels[channelId];
            return false;
        } else if (
            timeSinceLastMessage > MESSAGE_CONSTANTS.PARTIAL_INTEREST_DECAY
        ) {
            // Require stronger relevance for continued interest
            return this._isRelevantToTeamMember(
                lastMessage.content.text || "",
                channelId
            );
        }

        // If team leader and messages exist, check for topic changes and team member responses
        if (this._isTeamLeader() && channelState.messages.length > 0) {
            // If leader's keywords don't match and another team member has responded, drop interest
            if (
                !this._isRelevantToTeamMember(
                    lastMessage.content.text || "",
                    channelId
                )
            ) {
                const recentTeamResponses = channelState.messages
                    .slice(-3)
                    .some(
                        (m) =>
                            m.userId !== this.client.user?.id &&
                            this._isTeamMember(m.userId)
                    );

                if (recentTeamResponses) {
                    delete this.interestChannels[channelId];
                    return false;
                }
            }
        }

        // Check if conversation has shifted to a new topic
        if (channelState.messages.length > 0) {
            const recentMessages = channelState.messages.slice(
                -MESSAGE_CONSTANTS.RECENT_MESSAGE_COUNT
            );
            const differentUsers = new Set(recentMessages.map((m) => m.userId))
                .size;

            // If multiple users are talking and we're not involved, reduce interest
            if (
                differentUsers > 1 &&
                !recentMessages.some((m) => m.userId === this.client.user?.id)
            ) {
                delete this.interestChannels[channelId];
                return false;
            }
        }

        return true;
    }

    private async _shouldIgnore(message: DiscordMessage): Promise<boolean> {
        // if the message is from us, ignore
        if (message.author.id === this.client.user?.id) return true;

        // Honor mentions-only mode
        if (
            this.runtime.character.clientConfig?.discord
                ?.shouldRespondOnlyToMentions
        ) {
            return !this._isMessageForMe(message);
        }

        // Team-based ignore logic
        if (this.runtime.character.clientConfig?.discord?.isPartOfTeam) {
            const authorId = this._getNormalizedUserId(message.author.id);

            if (this._isTeamLeader()) {
                if (this._isTeamCoordinationRequest(message.content)) {
                    return false;
                }
                // Ignore if message is only about team member interests and not directed to leader
                if (!this._isMessageForMe(message)) {
                    const otherMemberInterests =
                        this.runtime.character.clientConfig?.discord
                            ?.teamMemberInterestKeywords || [];
                    const hasOtherInterests = otherMemberInterests.some(
                        (keyword) =>
                            message.content
                                .toLowerCase()
                                .includes(keyword.toLowerCase())
                    );
                    if (hasOtherInterests) {
                        return true;
                    }
                }
            } else if (this._isTeamCoordinationRequest(message.content)) {
                const randomDelay =
                    Math.floor(
                        Math.random() *
                            (TIMING_CONSTANTS.TEAM_MEMBER_DELAY_MAX -
                                TIMING_CONSTANTS.TEAM_MEMBER_DELAY_MIN)
                    ) + TIMING_CONSTANTS.TEAM_MEMBER_DELAY_MIN; // 1-3 second random delay
                await new Promise((resolve) =>
                    setTimeout(resolve, randomDelay)
                );
                return false;
            }

            if (this._isTeamMember(authorId)) {
                if (!this._isMessageForMe(message)) {
                    // If message contains our interests, don't ignore
                    if (
                        this._isRelevantToTeamMember(
                            message.content,
                            message.channelId
                        )
                    ) {
                        return false;
                    }
                    return true;
                }
            }

            // Check if we're in an active conversation based on context
            const channelState = this.interestChannels[message.channelId];

            if (channelState?.currentHandler) {
                // If we're the current handler, check context
                if (channelState.currentHandler === this.client.user?.id) {
                    //If it's our keywords, bypass context check
                    if (
                        this._isRelevantToTeamMember(
                            message.content,
                            message.channelId
                        )
                    ) {
                        return false;
                    }

                    const shouldRespondContext =
                        await this._shouldRespondBasedOnContext(
                            message,
                            channelState
                        );

                    // If context is different, ignore. If similar, don't ignore
                    return !shouldRespondContext;
                }

                // If another team member is handling and we're not mentioned or coordinating
                else if (
                    !this._isMessageForMe(message) &&
                    !this._isTeamCoordinationRequest(message.content)
                ) {
                    return true;
                }
            }
        }

        let messageContent = message.content.toLowerCase();

        // Replace the bot's @ping with the character name
        const botMention = `<@!?${this.client.user?.id}>`;
        messageContent = messageContent.replace(
            new RegExp(botMention, "gi"),
            this.runtime.character.name.toLowerCase()
        );

        // Replace the bot's username with the character name
        const botUsername = this.client.user?.username.toLowerCase();
        messageContent = messageContent.replace(
            new RegExp(`\\b${botUsername}\\b`, "g"),
            this.runtime.character.name.toLowerCase()
        );

        // strip all special characters
        messageContent = messageContent.replace(/[^a-zA-Z0-9\s]/g, "");

        // short responses where eliza should stop talking and disengage unless mentioned again
        if (
            messageContent.length < MESSAGE_LENGTH_THRESHOLDS.LOSE_INTEREST &&
            LOSE_INTEREST_WORDS.some((word) => messageContent.includes(word))
        ) {
            delete this.interestChannels[message.channelId];
            return true;
        }

        // If we're not interested in the channel and it's a short message, ignore it
        if (
            messageContent.length < MESSAGE_LENGTH_THRESHOLDS.SHORT_MESSAGE &&
            !this.interestChannels[message.channelId]
        ) {
            return true;
        }

        const targetedPhrases = [
            this.runtime.character.name + " stop responding",
            this.runtime.character.name + " stop talking",
            this.runtime.character.name + " shut up",
            this.runtime.character.name + " stfu",
            "stop talking" + this.runtime.character.name,
            this.runtime.character.name + " stop talking",
            "shut up " + this.runtime.character.name,
            this.runtime.character.name + " shut up",
            "stfu " + this.runtime.character.name,
            this.runtime.character.name + " stfu",
            "chill" + this.runtime.character.name,
            this.runtime.character.name + " chill",
        ];

        // lose interest if pinged and told to stop responding
        if (targetedPhrases.some((phrase) => messageContent.includes(phrase))) {
            delete this.interestChannels[message.channelId];
            return true;
        }

        // if the message is short, ignore but maintain interest
        if (
            !this.interestChannels[message.channelId] &&
            messageContent.length < MESSAGE_LENGTH_THRESHOLDS.VERY_SHORT_MESSAGE
        ) {
            return true;
        }

        if (
            message.content.length <
                MESSAGE_LENGTH_THRESHOLDS.IGNORE_RESPONSE &&
            IGNORE_RESPONSE_WORDS.some((word) =>
                message.content.toLowerCase().includes(word)
            )
        ) {
            return true;
        }
        return false;
    }

    private async _shouldRespond(
        message: DiscordMessage,
        state: State
    ): Promise<boolean> {
        if (message.author.id === this.client.user?.id) return false;
        // if (message.author.bot) return false;

        // Honor mentions-only mode
        if (
            this.runtime.character.clientConfig?.discord
                ?.shouldRespondOnlyToMentions
        ) {
            return this._isMessageForMe(message);
        }

        const channelState = this.interestChannels[message.channelId];

        // Check if team member has direct interest first
        if (
            this.runtime.character.clientConfig?.discord?.isPartOfTeam &&
            !this._isTeamLeader() &&
            this._isRelevantToTeamMember(message.content, message.channelId)
        ) {
            return true;
        }

        try {
            // Team-based response logic
            if (this.runtime.character.clientConfig?.discord?.isPartOfTeam) {
                // Team leader coordination
                if (
                    this._isTeamLeader() &&
                    this._isTeamCoordinationRequest(message.content)
                ) {
                    return true;
                }

                if (
                    !this._isTeamLeader() &&
                    this._isRelevantToTeamMember(
                        message.content,
                        message.channelId
                    )
                ) {
                    // Add small delay for non-leader responses
                    await new Promise((resolve) =>
                        setTimeout(resolve, TIMING_CONSTANTS.TEAM_MEMBER_DELAY)
                    ); //1.5 second delay

                    // If leader has responded in last few seconds, reduce chance of responding

                    if (channelState?.messages?.length) {
                        const recentMessages = channelState.messages.slice(
                            -MESSAGE_CONSTANTS.RECENT_MESSAGE_COUNT
                        );
                        const leaderResponded = recentMessages.some(
                            (m) =>
                                m.userId ===
                                    this.runtime.character.clientConfig?.discord
                                        ?.teamLeaderId &&
                                Date.now() - channelState.lastMessageSent < 3000
                        );

                        if (leaderResponded) {
                            // 50% chance to respond if leader just did
                            return (
                                Math.random() > RESPONSE_CHANCES.AFTER_LEADER
                            );
                        }
                    }

                    return true;
                }

                // If I'm the leader but message doesn't match my keywords, add delay and check for team responses
                if (
                    this._isTeamLeader() &&
                    !this._isRelevantToTeamMember(
                        message.content,
                        message.channelId
                    )
                ) {
                    const randomDelay =
                        Math.floor(
                            Math.random() *
                                (TIMING_CONSTANTS.LEADER_DELAY_MAX -
                                    TIMING_CONSTANTS.LEADER_DELAY_MIN)
                        ) + TIMING_CONSTANTS.LEADER_DELAY_MIN; // 2-4 second random delay
                    await new Promise((resolve) =>
                        setTimeout(resolve, randomDelay)
                    );

                    // After delay, check if another team member has already responded
                    if (channelState?.messages?.length) {
                        const recentResponses = channelState.messages.slice(
                            -MESSAGE_CONSTANTS.RECENT_MESSAGE_COUNT
                        );
                        const otherTeamMemberResponded = recentResponses.some(
                            (m) =>
                                m.userId !== this.client.user?.id &&
                                this._isTeamMember(m.userId)
                        );

                        if (otherTeamMemberResponded) {
                            return false;
                        }
                    }
                }

                // Update current handler if we're mentioned
                if (this._isMessageForMe(message)) {
                    const channelState =
                        this.interestChannels[message.channelId];
                    if (channelState) {
                        channelState.currentHandler = this.client.user?.id;
                        channelState.lastMessageSent = Date.now();
                    }
                    return true;
                }

                // Don't respond if another teammate is handling the conversation
                if (channelState?.currentHandler) {
                    if (
                        channelState.currentHandler !== this.client.user?.id &&
                        this._isTeamMember(channelState.currentHandler)
                    ) {
                        return false;
                    }
                }

                // Natural conversation cadence
                if (!this._isMessageForMe(message) && channelState) {
                    // Count our recent messages
                    const recentMessages = channelState.messages.slice(
                        -MESSAGE_CONSTANTS.CHAT_HISTORY_COUNT
                    );
                    const ourMessageCount = recentMessages.filter(
                        (m) => m.userId === this.client.user?.id
                    ).length;

                    // Reduce responses if we've been talking a lot
                    if (ourMessageCount > 2) {
                        // Exponentially decrease chance to respond
                        const responseChance = Math.pow(
                            0.5,
                            ourMessageCount - 2
                        );
                        if (Math.random() > responseChance) {
                            return false;
                        }
                    }
                }
            }
        } catch (error) {
            elizaLogger.error("Error in _shouldRespond team processing:", {
                error,
                agentId: this.runtime.agentId,
                channelId: message.channelId,
            });
        }

        // Otherwise do context check
        if (channelState?.previousContext) {
            const shouldRespondContext =
                await this._shouldRespondBasedOnContext(message, channelState);
            if (!shouldRespondContext) {
                delete this.interestChannels[message.channelId];
                return false;
            }
        }

        if (message.mentions.has(this.client.user?.id as string)) return true;

        const guild = message.guild;
        const member = guild?.members.cache.get(this.client.user?.id as string);
        const nickname = member?.nickname;

        if (
            message.content
                .toLowerCase()
                .includes(this.client.user?.username.toLowerCase() as string) ||
            message.content
                .toLowerCase()
                .includes(this.client.user?.tag.toLowerCase() as string) ||
            (nickname &&
                message.content.toLowerCase().includes(nickname.toLowerCase()))
        ) {
            return true;
        }

        if (!message.guild) {
            return true;
        }

        // If none of the above conditions are met, use the generateText to decide
        const shouldRespondContext = composeContext({
            state,
            template:
                this.runtime.character.templates
                    ?.discordShouldRespondTemplate ||
                this.runtime.character.templates?.shouldRespondTemplate ||
                composeRandomUser(discordShouldRespondTemplate, 2),
        });

        const response = await generateShouldRespond({
            runtime: this.runtime,
            context: shouldRespondContext,
            modelClass: ModelClass.SMALL,
        });

        if (response === "RESPOND") {
            if (channelState) {
                channelState.previousContext = {
                    content: message.content,
                    timestamp: Date.now(),
                };
            }

            return true;
        } else if (response === "IGNORE") {
            return false;
        } else if (response === "STOP") {
            delete this.interestChannels[message.channelId];
            return false;
        } else {
            console.error(
                "Invalid response from response generateText:",
                response
            );
            return false;
        }
    }

    private async _generateResponse(
        message: Memory,
        state: State,
        context: string
    ): Promise<Content> {
        const { userId, roomId } = message;

        const response = await generateMessageResponse({
            runtime: this.runtime,
            context,
            modelClass: ModelClass.LARGE,
        });

        if (!response) {
            console.error("No response from generateMessageResponse");
            return;
        }

        await this.runtime.databaseAdapter.log({
            body: { message, context, response },
            userId: userId,
            roomId,
            type: "response",
        });

        return response;
    }

    async fetchBotName(botToken: string) {
        const url = "https://discord.com/api/v10/users/@me";

        const response = await fetch(url, {
            method: "GET",
            headers: {
                Authorization: `Bot ${botToken}`,
            },
        });

        if (!response.ok) {
            throw new Error(
                `Error fetching bot details: ${response.statusText}`
            );
        }

        const data = await response.json();
        return data.username;
    }
}<|MERGE_RESOLUTION|>--- conflicted
+++ resolved
@@ -1,10 +1,5 @@
-<<<<<<< HEAD
-import { composeContext, composeRandomUser } from "@ai16z/eliza";
-import { generateMessageResponse, generateShouldRespond } from "@ai16z/eliza";
-=======
-import { composeContext } from "@elizaos/core";
+import { composeContext, composeRandomUser } from "@elizaos/core";
 import { generateMessageResponse, generateShouldRespond } from "@elizaos/core";
->>>>>>> 4c658d7d
 import {
     Content,
     HandlerCallback,
