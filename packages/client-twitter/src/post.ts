--- conflicted
+++ resolved
@@ -7,14 +7,9 @@
     ModelClass,
     stringToUuid,
     parseBooleanFromText,
-<<<<<<< HEAD
     UUID,
-} from "@ai16z/eliza";
-import { elizaLogger } from "@ai16z/eliza";
-=======
 } from "@elizaos/core";
 import { elizaLogger } from "@elizaos/core";
->>>>>>> c9be71e6
 import { ClientBase } from "./base.ts";
 import { postActionResponseFooter } from "@elizaos/core";
 import { generateTweetActions } from "@elizaos/core";
@@ -181,11 +176,7 @@
 
         // Add check for ENABLE_ACTION_PROCESSING before starting the loop
         const enableActionProcessing =
-<<<<<<< HEAD
-            this.runtime.getSetting("ENABLE_ACTION_PROCESSING") ?? false;
-=======
             this.runtime.getSetting("ENABLE_ACTION_PROCESSING") === "true" || false;
->>>>>>> c9be71e6
 
         if (enableActionProcessing) {
             processActionsLoop().catch((error) => {
@@ -197,11 +188,8 @@
         } else {
             elizaLogger.log("Action processing loop disabled by configuration");
         }
-<<<<<<< HEAD
-=======
-        
+
         generateNewTweetLoop();
->>>>>>> c9be71e6
     }
 
     constructor(client: ClientBase, runtime: IAgentRuntime) {
@@ -452,18 +440,10 @@
                 return;
             }
 
-<<<<<<< HEAD
             // Truncate the content to the maximum tweet length specified in the environment settings, ensuring the truncation respects sentence boundaries.
             const maxTweetLength = parseInt(
                 this.runtime.getSetting("MAX_TWEET_LENGTH"),
                 10
-=======
-            // Use the helper function to truncate to complete sentence
-            const content = truncateToCompleteSentence(
-                cleanedContent,
-                parseInt(this.runtime.getSetting("MAX_TWEET_LENGTH")) ||
-                    DEFAULT_MAX_TWEET_LENGTH
->>>>>>> c9be71e6
             );
             if (maxTweetLength) {
                 cleanedContent = truncateToCompleteSentence(
