--- conflicted
+++ resolved
@@ -9,14 +9,10 @@
 import { SlackClientInterface } from "@elizaos/client-slack";
 import { TelegramClientInterface } from "@elizaos/client-telegram";
 import { TwitterClientInterface } from "@elizaos/client-twitter";
-<<<<<<< HEAD
-//import { ReclaimAdapter } from "@elizaos/plugin-reclaim";
-import { PrimusAdapter } from "@elizaos/plugin-primus";
-
-=======
 // import { ReclaimAdapter } from "@elizaos/plugin-reclaim";
 import { DirectClient } from "@elizaos/client-direct";
->>>>>>> 1d5d74a7
+import { PrimusAdapter } from "@elizaos/plugin-primus";
+
 import {
     AgentRuntime,
     CacheManager,
@@ -574,20 +570,6 @@
     //     });
     //     elizaLogger.log("Verifiable inference adapter initialized");
     // }
-<<<<<<< HEAD
-    let verifiableInferenceAdapter;
-    if (
-        process.env.PRIMUS_APP_ID &&
-        process.env.PRIMUS_APP_SECRET &&
-        process.env.VERIFIABLE_INFERENCE_ENABLED === "true"){
-            verifiableInferenceAdapter = new PrimusAdapter({
-                appId: process.env.PRIMUS_APP_ID,
-                appSecret: process.env.PRIMUS_APP_SECRET,
-                modelProvider: character.modelProvider,
-                token,
-            });
-            elizaLogger.log("Verifiable inference primus adapter initialized");
-=======
     // Initialize Opacity adapter if environment variables are present
     let verifiableInferenceAdapter;
     if (
@@ -609,7 +591,18 @@
         elizaLogger.log("opacityProverUrl", process.env.OPACITY_PROVER_URL);
         elizaLogger.log("modelProvider", character.modelProvider);
         elizaLogger.log("token", token);
->>>>>>> 1d5d74a7
+    }
+    if (
+        process.env.PRIMUS_APP_ID &&
+        process.env.PRIMUS_APP_SECRET &&
+        process.env.VERIFIABLE_INFERENCE_ENABLED === "true"){
+        verifiableInferenceAdapter = new PrimusAdapter({
+            appId: process.env.PRIMUS_APP_ID,
+            appSecret: process.env.PRIMUS_APP_SECRET,
+            modelProvider: character.modelProvider,
+            token,
+        });
+        elizaLogger.log("Verifiable inference primus adapter initialized");
     }
 
     return new AgentRuntime({
